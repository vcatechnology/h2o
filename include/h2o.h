/*
 * Copyright (c) 2014 DeNA Co., Ltd.
 *
 * Permission is hereby granted, free of charge, to any person obtaining a copy
 * of this software and associated documentation files (the "Software"), to
 * deal in the Software without restriction, including without limitation the
 * rights to use, copy, modify, merge, publish, distribute, sublicense, and/or
 * sell copies of the Software, and to permit persons to whom the Software is
 * furnished to do so, subject to the following conditions:
 *
 * The above copyright notice and this permission notice shall be included in
 * all copies or substantial portions of the Software.
 *
 * THE SOFTWARE IS PROVIDED "AS IS", WITHOUT WARRANTY OF ANY KIND, EXPRESS OR
 * IMPLIED, INCLUDING BUT NOT LIMITED TO THE WARRANTIES OF MERCHANTABILITY,
 * FITNESS FOR A PARTICULAR PURPOSE AND NONINFRINGEMENT. IN NO EVENT SHALL THE
 * AUTHORS OR COPYRIGHT HOLDERS BE LIABLE FOR ANY CLAIM, DAMAGES OR OTHER
 * LIABILITY, WHETHER IN AN ACTION OF CONTRACT, TORT OR OTHERWISE, ARISING
 * FROM, OUT OF OR IN CONNECTION WITH THE SOFTWARE OR THE USE OR OTHER DEALINGS
 * IN THE SOFTWARE.
 */
#ifndef h2o_h
#define h2o_h

#ifdef __cplusplus
extern "C" {
#endif

#ifndef H2O_USE_LIBUV
# if H2O_USE_SELECT || H2O_USE_EPOLL || H2O_USE_KQUEUE
#  define H2O_USE_LIBUV 0
# else
#  define H2O_USE_LIBUV 1
# endif
#endif

#include <assert.h>
#include <stddef.h>
#include <stdint.h>
#include <string.h>
#include <stdlib.h>
#include <sys/time.h>
#include <sys/socket.h>
#include <time.h>
#include <unistd.h>
#include "picohttpparser.h"
#include "yoml.h"

#ifndef H2O_MAX_HEADERS
# define H2O_MAX_HEADERS 100
#endif
#ifndef H2O_MAX_REQLEN
# define H2O_MAX_REQLEN (8192+4096*(H2O_MAX_HEADERS))
#endif

#ifndef H2O_MAX_TOKENS
# define H2O_MAX_TOKENS 10240
#endif

#define H2O_STRLIT(s) (s), sizeof(s) - 1
#define H2O_STRUCT_FROM_MEMBER(s, m, p) ((s*)((char*)(p) - offsetof(s, m)))
#define H2O_TIMESTR_RFC1123_LEN (sizeof("Sun, 06 Nov 1994 08:49:37 GMT") - 1)
#define H2O_TIMESTR_LOG_LEN (sizeof("29/Aug/2014:15:34:38 +0900") - 1)

#define H2O_DEFAULT_REQ_TIMEOUT (10 * 1000)
#define H2O_DEFAULT_MAX_REQUEST_ENTITY_SIZE (1024 * 1024 * 1024)
#define H2O_DEFAULT_HTTP1_UPGRADE_TO_HTTP2 1
#define H2O_DEFAULT_HTTP2_MAX_CONCURRENT_REQUESTS_PER_CONNECTION 16
#define H2O_DEFAULT_MIMETYPE "application/octet-stream"

typedef struct st_h2o_conn_t h2o_conn_t;
typedef struct st_h2o_context_t h2o_context_t;
typedef struct st_h2o_req_t h2o_req_t;
typedef struct st_h2o_socket_t h2o_socket_t;
typedef struct st_h2o_ssl_context_t h2o_ssl_context_t;
typedef struct st_h2o_timeout_entry_t h2o_timeout_entry_t;
typedef struct st_h2o_ostream_t h2o_ostream_t;

typedef void (*h2o_socket_cb)(h2o_socket_t *sock, int err);

#if H2O_USE_LIBUV
# include "h2o/uv-binding.h"
#else
# include "h2o/evloop.h"
#endif

/**
 * buffer structure compatible with iovec
 */
typedef struct st_h2o_buf_t {
    char *base;
    size_t len;
} h2o_buf_t;

/**
 * a predefined, read-only, fast variant of h2o_buf_t, defined in h2o/token.h
 */
typedef struct st_h2o_token_t {
    h2o_buf_t buf;
    int http2_static_table_name_index; /* non-zero if any */
} h2o_token_t;

#include "h2o/token.h"

typedef struct st_h2o_mempool_chunk_t {
    struct st_h2o_mempool_chunk_t *next;
    size_t offset;
    char bytes[4096 - sizeof(void*) * 2];
} h2o_mempool_chunk_t;

typedef struct st_h2o_mempool_shared_entry_t {
    size_t refcnt;
    size_t _dummy; /* align to 2*sizeof(void*) */
    char bytes[1];
} h2o_mempool_shared_entry_t;

/**
 * the memory pool
 */
typedef struct st_h2o_mempool_t {
    h2o_mempool_chunk_t *chunks;
    struct st_h2o_mempool_shared_ref_t *shared_refs;
    struct st_h2o_mempool_direct_t *directs;
    h2o_mempool_chunk_t _first_chunk;
} h2o_mempool_t;

/**
 * buffer used to store incoming octets
 */
typedef struct st_h2o_input_buffer_t {
    /**
     * amount of the data available
     */
    size_t size;
    /**
     * pointer to the start of the data
     */
    char *bytes;
    size_t _capacity;
    char _buf[1];
} h2o_input_buffer_t;

#define H2O_VECTOR(type) \
    struct { \
        type *entries; \
        size_t size; \
        size_t capacity; \
    }

typedef H2O_VECTOR(void) h2o_vector_t;

typedef void (*h2o_timeout_cb)(h2o_timeout_entry_t *entry);

/**
 * linklist
 * The structure is used to represent both nodes and the head of the list.
 * Nodes should be zero-filled upon initialization.
 * Heads should be initialized by calling h2o_linklist_init_anchor.
 */
typedef struct st_h2o_linklist_t {
    struct st_h2o_linklist_t *next;
    struct st_h2o_linklist_t *prev;
} h2o_linklist_t;

/**
 * an entry linked to h2o_timeout_t.
 * Modules willing to use timeouts should embed this object as part of itself, and link it to a specific timeout by calling h2o_timeout_link.
 */
struct st_h2o_timeout_entry_t {
    uint64_t registered_at;
    h2o_timeout_cb cb;
    h2o_linklist_t _link;
};

/**
 * represents a collection of h2o_timeout_entry_t linked to a single timeout value
 */
typedef struct st_h2o_timeout_t {
    uint64_t timeout;
    h2o_linklist_t _link;
    h2o_linklist_t _entries; /* link list of h2o_timeout_entry_t */
    struct st_h2o_timeout_backend_properties_t _backend;
} h2o_timeout_t;

/**
 * abstraction layer for sockets (SSL vs. TCP)
 */
struct st_h2o_socket_t {
    void *data;
    struct st_h2o_socket_ssl_t *ssl;
    h2o_input_buffer_t *input;
    struct {
        h2o_socket_cb read;
        h2o_socket_cb write;
    } _cb;
};

/**
 * basic structure of a handler (an object that MAY generate a response)
 * The handlers should register themselves to h2o_context_t::handlers.
 */
typedef struct st_h2o_handler_t {
    h2o_linklist_t _link;
    void (*destroy)(struct st_h2o_handler_t *self);
    int (*on_req)(struct st_h2o_handler_t *self, h2o_req_t *req);
} h2o_handler_t;
 
/**
 * basic structure of a filter (an object that MAY modify a response)
 * The filters should register themselves to h2o_context_t::filters.
 */
typedef struct st_h2o_filter_t {
    h2o_linklist_t _link;
    void (*destroy)(struct st_h2o_filter_t *self);
    void (*on_setup_ostream)(struct st_h2o_filter_t *self, h2o_req_t *req, h2o_ostream_t **slot);
} h2o_filter_t;

/**
 * basic structure of a logger (an object that MAY log a request)
 * The loggers should register themselves to h2o_context_t::loggers.
 */
typedef struct st_h2o_logger_t {
    h2o_linklist_t _link;
    void (*destroy)(struct st_h2o_logger_t *self);
    void (*log)(struct st_h2o_logger_t *self, h2o_req_t *req);
} h2o_logger_t;

/**
 * basic structure of a configurator (handles a configuration command)
 */
typedef struct st_h2o_configurator_t {
    h2o_linklist_t _link;
    /**
     * name of the command handled by the configurator
     */
    const char *cmd;
    /**
     * optional callback called when the context is being disposed
     */
    void (*destroy)(struct st_h2o_configurator_t *self);
    /**
     * mandatory callcack called to handle the command
     */
    int (*on_cmd)(struct st_h2o_configurator_t* self, void *config, const char *file, yoml_t *node);
    /**
     * optional callback called after all the configuration commands are handled
     */
    int (*on_complete)(struct st_h2o_configurator_t *self, void *config);
    /**
     * optional callback called upon the initialization of context
     */
    int (*on_context_create)(struct st_h2o_configurator_t *self, h2o_context_t *ctx);
} h2o_configurator_t;

/**
 * mime-map
 */
typedef struct st_h2o_mimemap_t {
    struct st_h2o_mimemap_entry_t *top;
    h2o_buf_t default_type;
} h2o_mimemap_t;

/**
 * contains stringified representations of a timestamp
 */
typedef struct st_h2o_timestamp_string_t {
    char rfc1123[H2O_TIMESTR_RFC1123_LEN + 1];
    char log[H2O_TIMESTR_LOG_LEN + 1];
} h2o_timestamp_string_t;

/**
 * a timestamp.
 * Applications should call h2o_get_timestamp to obtain a timestamp.
 */
typedef struct st_h2o_timestamp_t {
    struct timeval at;
    h2o_timestamp_string_t *str;
} h2o_timestamp_t;

typedef struct st_h2o_host_configuration_t {
    h2o_linklist_t _link;
    /**
     * hostname in lower-case (base is NUL terminated)
     */
    h2o_buf_t hostname;
    /**
     * list of handlers (h2o_handler_t)
     */
    h2o_linklist_t handlers;
    /**
     * list of filters (h2o_filter_t)
     */
    h2o_linklist_t filters;
    /**
     * list of loggers (h2o_logger_t)
     */
    h2o_linklist_t loggers;
    /**
     * mime-map
     */
    h2o_mimemap_t mimemap;
} h2o_host_configuration_t;

typedef struct st_h2o_global_configuration_t {
    /**
     * list of host contexts (h2o_host_configuration_t)
     */
    h2o_linklist_t virtual_hosts;
    /**
     * default host context
     */
    h2o_host_configuration_t default_host;
    /**
     * list of global configurators (h2o_configurator_t)
     */
    h2o_linklist_t global_configurators;
    /**
     * list of global configurators (h2o_configurator_t)
     */
    h2o_linklist_t host_configurators;
    /**
     * name of the server (not the hostname)
     */
    h2o_buf_t server_name;
    /**
     * request timeout (in milliseconds)
     */
    uint64_t req_timeout;
    /**
     * maximum size of the accepted request entity (e.g. POST data)
     */
    size_t max_request_entity_size;
    /**
     * a boolean value indicating whether or not to upgrade to HTTP/2
     */
    int http1_upgrade_to_http2;
    /**
     * maximum number of HTTP2 requests (per connection) to be handled simultaneously internally.
     * H2O accepts at most 256 requests over HTTP/2, but internally limits the number of in-flight requests to the value specified by this property in order to limit the resources allocated to a single connection.
     */
    size_t http2_max_concurrent_requests_per_connection;
} h2o_global_configuration_t;

/**
 * context of the http server.
 */
struct st_h2o_context_t {
    /**
     * points to the loop (either uv_loop_t or h2o_evloop_t, depending on the value of H2O_USE_LIBUV)
     */
    h2o_loop_t *loop;
    /**
     * timeout structure to be used for registering deferred callbacks
     */
    h2o_timeout_t zero_timeout;
    /**
     * request timeout
     */
    h2o_timeout_t req_timeout;
    /**
     * pointer to the global configuration
     */
    h2o_global_configuration_t *global_config;
    struct {
        uint64_t uv_now_at;
        struct timeval tv_at;
        h2o_timestamp_string_t *value;
    } _timestamp_cache;
};

/**
 * represents a HTTP header
 */
typedef struct st_h2o_header_t {
    /**
     * name of the header (may point to h2o_token_t which is an optimized subclass of h2o_buf_t)
     */
    h2o_buf_t *name;
    /**
     * value of the header
     */
    h2o_buf_t value;
} h2o_header_t;

/**
 * list of headers
 */
typedef H2O_VECTOR(h2o_header_t) h2o_headers_t;

/**
 * an object that generates a response.
 * The object is typically constructed by handlers calling the h2o_start_response function.
 */
typedef struct st_h2o_generator_t {
    /**
     * called by the core to request new data to be pushed via the h2o_send function.
     */
    void (*proceed)(struct st_h2o_generator_t *self, h2o_req_t *req);
    /**
     * called by the core when there is a need to terminate the response abruptly
     */
    void (*stop)(struct st_h2o_generator_t *self, h2o_req_t *req);
} h2o_generator_t;

/**
 * an output stream that may alter the output.
 * The object is typically constructed by filters calling the h2o_prepend_ostream function.
 */
struct st_h2o_ostream_t {
    /**
     * points to the next output stream
     */
    struct st_h2o_ostream_t *next;
    /**
     * called by the core to send output.
     * Intermediary output streams should process the given output and call the h2o_ostream_send_next function if any data can be sent.
     */
    void (*do_send)(struct st_h2o_ostream_t *self, h2o_req_t *req, h2o_buf_t *bufs, size_t bufcnt, int is_final);
    /**
     * called by the core when there is a need to terminate the response abruptly
     */
    void (*stop)(struct st_h2o_ostream_t *self, h2o_req_t *req);
};

/**
 * a HTTP response
 */
typedef struct st_h2o_res_t {
    /**
     * status code
     */
    int status;
    /**
     * reason phrase
     */
    const char *reason;
    /**
     * length of the content (that is sent as the Content-Length header).
     * The default value is SIZE_MAX, which means that the length is undeterminate.
     * Generators should set this value whenever possible.
     */
    size_t content_length;
    /**
     * list of response headers
     */
    h2o_headers_t headers;
} h2o_res_t;

/**
 * basic structure of an HTTP connection (HTTP/1, HTTP/2, etc.)
 */
struct st_h2o_conn_t {
    /**
     * the context of the server
     */
    h2o_context_t *ctx;
    /**
     * a callback to obtain the address of the peer
     */
    int (*getpeername)(h2o_conn_t *conn, struct sockaddr *name, socklen_t *namelen);
};

/**
 * a HTTP request
 */
struct st_h2o_req_t {
    /**
     * the underlying connection
     */
    h2o_conn_t *conn;
    /**
     * the host context
     */
    h2o_host_configuration_t *host_config;
    /**
     * authority (a.k.a. the Host header; the value is { NULL, 0 } in case the header is unavailable)
     */
    h2o_buf_t authority;
    /**
     * HTTP method
     * This is a non-terminated string of method_len bytes long.
     */
    h2o_buf_t method;
    /**
     * abs-path of the request
     */
    h2o_buf_t path;
    /**
     * scheme (http, https, etc.)
     */
    h2o_buf_t scheme;
    /**
     * the HTTP version (represented as 0xMMmm (M=major, m=minor))
     */
    int version;
    /**
     * list of request headers
     */
    h2o_headers_t headers;
    /**
     * the request entity
     */
    H2O_VECTOR(h2o_buf_t) entity;
    /**
     * timestamp when the request was processed
     */
    h2o_timestamp_t processed_at;
    /**
     * the response
     */
    h2o_res_t res;
    /**
     * number of bytes sent by the generator (excluding headers)
     */
    size_t bytes_sent;
    /**
     * whether or not the connection is persistent.
     * Applications should set this flag to zero in case the connection cannot be kept keep-alive (due to an error etc.)
     */
    int http1_is_persistent;
    /**
     * the Upgrade request header (or { NULL, 0 } if not available)
     */
    h2o_buf_t upgrade;

    /* internal structure */
    h2o_generator_t *_generator;
    h2o_ostream_t *_ostr_top;
    h2o_timeout_entry_t _timeout_entry;
    /* per-request memory pool (placed at the last since the structure is large) */
    h2o_mempool_t pool;
};

/* token */

extern h2o_token_t h2o__tokens[H2O_MAX_TOKENS];
extern size_t h2o__num_tokens;

/**
 * returns a token (an optimized subclass of h2o_buf_t) containing given string, or NULL if no such thing is available
 */
const h2o_token_t *h2o_lookup_token(const char *name, size_t len);
/**
 * returns an boolean value if given buffer is a h2o_token_t.
 */
int h2o_buf_is_token(const h2o_buf_t *buf);

/* memory */

/**
 * constructor for h2o_buf_t
 */
static h2o_buf_t h2o_buf_init(const void *base, size_t len);
/**
 * wrapper of malloc; allocates given size of memory or dies if impossible
 */
static void *h2o_malloc(size_t sz);
/**
 * warpper of realloc; reallocs the given chunk or dies if impossible
 */
static void *h2o_realloc(void *oldp, size_t sz);
/**
 * initializes the memory pool.
 */
void h2o_mempool_init(h2o_mempool_t *pool);
/**
 * clears the memory pool.
 * Applications may dispose the pool after calling the function or reuse it without calling h2o_mempool_init.
 */
void h2o_mempool_clear(h2o_mempool_t *pool);
/**
 * allocates given size of memory from the memory pool, or dies if impossible
 */
void *h2o_mempool_alloc(h2o_mempool_t *pool, size_t sz);
/**
 * allocates a ref-counted chunk of given size from the memory pool, or dies if impossible.
 * The ref-count of the returned chunk is 1 regardless of whether or not the chunk is linked to a pool.
 * @param pool pool to which the allocated chunk should be linked (or NULL to allocate an orphan chunk)
 */
void *h2o_mempool_alloc_shared(h2o_mempool_t *pool, size_t sz);
/**
 * links a ref-counted chunk to a memory pool.
 * The ref-count of the chunk will be decremented when the pool is cleared.
 * It is permitted to link a chunk more than once to a single pool.
 */
void h2o_mempool_link_shared(h2o_mempool_t *pool, void *p);
/**
 * increments the reference count of a ref-counted chunk.
 */
static void h2o_mempool_addref_shared(void *p);
/**
 * decrements the reference count of a ref-counted chunk.
 * The chunk gets freed when the ref-count reaches zero.
 */
static int h2o_mempool_release_shared(void *p);
/**
 * allocates a input buffer.
 * @param inbuf - pointer to a pointer pointing to the structure (set *inbuf to NULL to allocate a new buffer)
 * @param initial_size an advisory value for the initial size of the input buffer
 * @return buffer to which the next data should be stored
 */
h2o_buf_t h2o_allocate_input_buffer(h2o_input_buffer_t **inbuf, size_t initial_size);
/**
 * throws away given size of the data from the buffer.
 * @param delta number of octets to be drained from the buffer
 */
void h2o_consume_input_buffer(h2o_input_buffer_t **inbuf, size_t delta);
/**
 * grows the vector so that it could store at least new_capacity elements of given size (or dies if impossible).
 * @param pool memory pool that the vector is using
 * @param vector the vector
 * @param element_size size of the elements stored in the vector
 * @param new_capacity the capacity of the buffer after the function returns
 */
static void h2o_vector_reserve(h2o_mempool_t *pool, h2o_vector_t *vector, size_t element_size, size_t new_capacity);
void h2o_vector__expand(h2o_mempool_t *pool, h2o_vector_t *vector, size_t element_size, size_t new_capacity);

/* link list */

/**
 * initializes the anchor (i.e. head) of a linked list
 */
static void h2o_linklist_init_anchor(h2o_linklist_t *anchor);
/**
 * tests if the list is empty
 */
static int h2o_linklist_is_empty(h2o_linklist_t *anchor);
/**
 * tests if the node is linked to a list
 */
static int h2o_linklist_is_linked(h2o_linklist_t *node);
/**
 * inserts a node to the linked list
 * @param pos insert position; the node will be inserted before pos (or NULL in case *head is NULL)
 * @param node the node to be inserted
 */
static void h2o_linklist_insert(h2o_linklist_t *pos, h2o_linklist_t *node);
/**
 * unlinks a node from the linked list
 */
static void h2o_linklist_unlink(h2o_linklist_t *node);

/* socket */

/**
 * closes the socket
 */
void h2o_socket_close(h2o_socket_t *sock);
/**
 * writes given data to socket
 * @param sock the socket
 * @param bufs an array of buffers
 * @param bufcnt length of the buffer array
 * @param cb callback to be called when write is complete
 */
void h2o_socket_write(h2o_socket_t *sock, h2o_buf_t *bufs, size_t bufcnt, h2o_socket_cb cb);
/**
 * starts polling on the socket (for read) and calls given callback when data arrives
 * @param sock the socket
 * @param cb callback to be called when data arrives
 */
void h2o_socket_read_start(h2o_socket_t *sock, h2o_socket_cb cb);
/**
 * stops polling on the socket (for read)
 * @param sock the socket
 */
void h2o_socket_read_stop(h2o_socket_t *sock);
/**
 * returns a boolean value indicating whether if there is a write is under operation
 */
static int h2o_socket_is_writing(h2o_socket_t *sock);
/**
 * returns a boolean value indicating whether if the socket is being polled for read
 */
static int h2o_socket_is_reading(h2o_socket_t *sock);
/**
 * getpeername(2) equivalent
 */
int h2o_socket_getpeername(h2o_socket_t *sock, struct sockaddr *name, socklen_t *namelen);
/**
 * performs SSL handshake on a socket
 * @param sock the socket
 * @param ssl_ctx SSL context
 * @param handshake_cb callback to be called when handshake is complete
 */
void h2o_socket_ssl_server_handshake(h2o_socket_t *sock, h2o_ssl_context_t *ssl_ctx, h2o_socket_cb handshake_cb);
/**
 * returns the name of the protocol selected using either NPN or ALPN (ALPN has the precedence).
 * @param sock the socket
 */
h2o_buf_t h2o_socket_ssl_get_selected_protocol(h2o_socket_t *sock);
/**
 * construct an SSL context
 * @param cert_file the certificate file (in PEM format)
 * @param key_file the private key file (in PEM format)
 * @param protocols a NULL-terminated list of protocols used for negotiation using ALPN/NPN
 */
h2o_ssl_context_t *h2o_ssl_new_server_context(const char *cert_file, const char *key_file, const h2o_buf_t *protocols);

void h2o_socket__write_pending(h2o_socket_t *sock);
void h2o_socket__write_on_complete(h2o_socket_t *sock, int status);

/* timeout */

/**
 * initializes and registers a timeout
 * @param loop loop to which the timeout should be registered
 * @param timeout the timeout structure to be initialized
 * @param millis timeout in milliseconds
 */
void h2o_timeout_init(h2o_loop_t *loop, h2o_timeout_t *timeout, uint64_t millis);
/**
 * activates a timeout entry, by linking it to a timeout
 */
void h2o_timeout_link(h2o_loop_t *loop, h2o_timeout_t *timeout, h2o_timeout_entry_t *entry);
/**
 * disactivates a timeout entry, by unlinking it from a timeout
 */
void h2o_timeout_unlink(h2o_timeout_t *timeout, h2o_timeout_entry_t *entry);
/**
 * returns a boolean value indicating if the timeout is linked (i.e. active) or not
 */
static int h2o_timeout_is_linked(h2o_timeout_entry_t *entry);

size_t h2o_timeout_run(h2o_timeout_t *timeout, uint64_t now);
size_t h2o_timeout_run_all(h2o_linklist_t *timeouts, uint64_t now);
uint64_t h2o_timeout_get_wake_at(h2o_linklist_t *timeouts);
void h2o_timeout__do_init(h2o_loop_t *loop, h2o_timeout_t *timeout);
void h2o_timeout__do_link(h2o_loop_t *loop, h2o_timeout_t *timeout, h2o_timeout_entry_t *entry);

/* headers */

/**
 * fills in the headers list while returning references to special headers
 * @return index of content-length or content-encoding header within src (or -1 if not found)
 */
ssize_t h2o_init_headers(h2o_mempool_t *pool, h2o_headers_t *headers, const struct phr_header *src, size_t len, h2o_buf_t *connection, h2o_buf_t *host, h2o_buf_t *upgrade);
/**
 * searches for a header of given name (fast, by comparing tokens)
 * @param headers header list
 * @param token name of the header to search for
 * @param cursor index of the last match (or set SIZE_MAX to start a new search)
 * @return index of the found header (or SIZE_MAX if not found)
 */
ssize_t h2o_find_header(const h2o_headers_t *headers, const h2o_token_t *token, ssize_t cursor);
/**
 * searches for a header of given name (slow, by comparing strings)
 * @param headers header list
 * @param name name of the header to search for
 * @param name_len length of the name
 * @param cursor index of the last match (or set SIZE_MAX to start a new search)
 * @return index of the found header (or SIZE_MAX if not found)
 */
ssize_t h2o_find_header_by_str(const h2o_headers_t *headers, const char *name, size_t name_len, ssize_t cursor);
/**
 * adds a header to list
 */
void h2o_add_header(h2o_mempool_t *pool, h2o_headers_t *headers, const h2o_token_t *token, const char *value, size_t value_len);
/**
 * adds a header to list
 */
void h2o_add_header_by_str(h2o_mempool_t *pool, h2o_headers_t *headers, const char *name, size_t name_len, int maybe_token, const char *value, size_t value_len);
/**
 * adds or replaces a header into the list
 */
void h2o_set_header(h2o_mempool_t *pool, h2o_headers_t *headers, const h2o_token_t *token, const char *value, size_t value_len, int overwrite_if_exists);
/**
 * adds or replaces a header into the list
 */
void h2o_set_header_by_str(h2o_mempool_t *pool, h2o_headers_t *headers, const char *name, size_t name_len, int maybe_token, const char *value, size_t value_len, int overwrite_if_exists);
/**
 * deletes a header from list
 */
ssize_t h2o_delete_header(h2o_headers_t *headers, ssize_t cursor);
/**
 * serializes the header list into a string
 */
h2o_buf_t h2o_flatten_headers(h2o_mempool_t *pool, const h2o_headers_t *headers);

/* util */

/**
 * prints an error message and aborts
 */
void h2o_fatal(const char *msg);
/**
 * tr/A-Z/a-z/
 */
static int h2o_tolower(int ch);
/**
 * tests if target chunk (target_len bytes long) is equal to test chunk (test_len bytes long)
 */
static int h2o_memis(const void *target, size_t target_len, const void *test, size_t test_len);
/**
 * tests if target string (target_len bytes long) is equal to test string (test_len bytes long) after being converted to lower-case
 */
static int h2o_lcstris(const char *target, size_t target_len, const char *test, size_t test_len);
/**
 * duplicates given string
 * @param pool memory pool (or NULL to use malloc)
 * @param s source string
 * @param len length of the source string (the result of strlen(s) used in case len is SIZE_MAX)
 * @return buffer pointing to the duplicated string (buf is NUL-terminated but the length does not include the NUL char)
 */
h2o_buf_t h2o_strdup(h2o_mempool_t *pool, const char *s, size_t len);
/**
 * printf's the string to an allocated buffer
 * @param pool memory pool (or NULL to use malloc)
 * @param fmt printf-style format
 * @return buffer pointing to the formatted string (buf is NUL-terminated but the length does not include the NUL char)
 */
h2o_buf_t h2o_sprintf(h2o_mempool_t *pool, const char *fmt, ...) __attribute__((format (printf, 2, 3)));
/**
 * calls sprintf (aborts if the given buffer is too small)
 */
size_t h2o_snprintf(char *buf, size_t bufsz, const char *fmt, ...) __attribute__((format (printf, 3, 4)));
/**
 * base64 url decoder
 */
h2o_buf_t h2o_decode_base64url(h2o_mempool_t *pool, const char *src, size_t len);
/**
 * base64 encoder
 */
void h2o_base64_encode(char *dst, const uint8_t *src, size_t len, int url_encoded);
/**
 * builds a RFC-1123 style date string
 */
void h2o_time2str_rfc1123(char *buf, time_t time);
/**
 * builds an Apache log-style date string
 */
void h2o_time2str_log(char *buf, time_t time);
/**
 * returns the extension portion of path
 */
const char *h2o_get_filext(const char *path, size_t len);
/**
 * 
 */
const char *h2o_next_token(const char* elements, size_t elements_len, size_t *element_len, const char *cur);
/**
 * tests if string needle exists within a comma-separated string (for handling "#rule" of RFC 2616)
 */
int h2o_contains_token(const char *haysack, size_t haysack_len, const char *needle, size_t needle_len);
/**
 * removes ".." and "." from a path representation
 * @param pool memory pool to be used in case the path contained references to directories
 * @param path source path
 * @param len source length
 * @return buffer pointing to source, or buffer pointing to an allocated chunk with normalized representation of the given path
 */
h2o_buf_t h2o_normalize_path(h2o_mempool_t *pool, const char *path, size_t len);
<<<<<<< HEAD
/**
 * accepts a SSL connection
 */
void h2o_accept_ssl(h2o_context_t *ctx, h2o_socket_t *sock, h2o_ssl_context_t *ssl_ctx);
/**
 * interprets the configuration value using sscanf, or prints an error upon failure
 * @param configurator configurator
 * @param config_file name of the configuration file
 * @param config_node configuration value
 * @param fmt scanf-style format string
 * @return 0 if successful, -1 if not
 */
int h2o_config_scanf(h2o_configurator_t *configurator, const char *config_file, yoml_t *config_node, const char *fmt, ...) __attribute__((format (scanf, 4, 5)));
/**
 * interprets the configuration value and returns the index of the matched string within the candidate strings, or prints an error upon failure
 * @param configurator configurator
 * @param config_file name of the configuration file
 * @param config_node configuration value
 * @param candidates a comma-separated list of strings (should not contain whitespaces)
 * @return index of the matched string within the given list, or -1 if none of them matched
 */
ssize_t h2o_config_get_one_of(h2o_configurator_t *configurator, const char *config_file, yoml_t *config_node, const char *candidates);
=======
>>>>>>> 1415846d

int h2o__lcstris_core(const char *target, const char *test, size_t test_len);

/* request */

/**
 * initializes the request structure
 * @param req the request structure
 * @param conn the underlying connection
 * @param src if not NULL, the request structure would be a shallow copy of src
 */
void h2o_init_request(h2o_req_t *req, h2o_conn_t *conn, h2o_req_t *src);
/**
 * releases resources allocated for handling a request
 */
void h2o_dispose_request(h2o_req_t *req);
/**
 * called by the connection layer to start processing a request that is ready
 */
void h2o_process_request(h2o_req_t *req);
/**
 * called by handlers to open a generator
 * note: Handlers should call the function _after_ setting the response information (i.e. response headers, etc.) since this function initializes the filters.
 * @param req the request
 * @param size of the memory needed to be allocated for the generator
 * @return pointer to the generator
 */
h2o_generator_t *h2o_start_response(h2o_req_t *req, size_t sz);
/**
 * called by filters to insert output-stream filters for modifying the response
 * @param req the request
 * @param size of the memory to be allocated for the ostream filter
 * @param slot where the stream should be inserted
 * @return pointer to the ostream filter
 */
h2o_ostream_t *h2o_add_ostream(h2o_req_t *req, size_t sz, h2o_ostream_t **slot);

/**
 * called by the generators to send output
 * note: generators should free itself after sending the final chunk (i.e. calling the function with is_final set to true)
 * @param req the request
 * @param bufs an array of buffers
 * @param bufcnt length of the buffers array
 * @param is_final if the output is final
 */
void h2o_send(h2o_req_t *req, h2o_buf_t *bufs, size_t bufcnt, int is_final);
/**
 * called by the ostream filters to send output to the next ostream filter
 * note: ostream filters should free itself after sending the final chunk (i.e. calling the function with is_final set to true)
 * note: ostream filters must not set is_final flag to TRUE unless is_final flag of the do_send callback was set as such
 * @param ostr current ostream filter
 * @param req the request
 * @param bufs an array of buffers
 * @param bufcnt length of the buffers array
 * @param is_final if the output is final
 */
void h2o_ostream_send_next(h2o_ostream_t *ostr, h2o_req_t *req, h2o_buf_t *bufs, size_t bufcnt, int is_final);
/**
 * called by the connection layer to request additional data to the generator
 */
static void h2o_proceed_response(h2o_req_t *req);

/* config */

/**
 * initializes the global configuration
 */
void h2o_config_init(h2o_global_configuration_t *config);
/**
 * registers a virtual host context
 */
h2o_host_configuration_t *h2o_config_register_virtual_host(h2o_global_configuration_t *config, const char *hostname);
/**
 * disposes of the resources allocated for the global configuration
 */
void h2o_config_dispose(h2o_global_configuration_t *config);
/**
 * returns a configurator of given command name
 * @return configurator for given name or NULL if not found
 */
h2o_configurator_t *h2o_config_get_configurator(h2o_linklist_t *configurators, const char *cmd);
/**
 * applies the configuration to the context
 * @return 0 if successful, -1 if not
 */
int h2o_config_configure(h2o_global_configuration_t *config, const char *file, yoml_t *node);
/**
 * emits configuration error
 */
void h2o_config_print_error(h2o_configurator_t *configurator, const char *file, yoml_t *node, const char *reason, ...) __attribute__((format (printf, 4, 5)));
/**
 * interprets the configuration value using sscanf, or prints an error upon failure
 * @param configurator configurator
 * @param config_file name of the configuration file
 * @param config_node configuration value
 * @param fmt scanf-style format string
 * @return 0 if successful, -1 if not
 */
int h2o_config_scanf(h2o_configurator_t *configurator, const char *config_file, yoml_t *config_node, const char *fmt, ...) __attribute__((format (scanf, 4, 5)));
/**
 * interprets the configuration value and returns the index of the matched string within the candidate strings, or prints an error upon failure
 * @param configurator configurator
 * @param config_file name of the configuration file
 * @param config_node configuration value
 * @param candidates a comma-separated list of strings (should not contain whitespaces)
 * @return index of the matched string within the given list, or -1 if none of them matched
 */
ssize_t h2o_config_get_one_of(h2o_configurator_t *configurator, const char *config_file, yoml_t *config_node, const char *candidates);

int h2o_config_on_context_create(h2o_global_configuration_t *config, h2o_context_t *ctx);

/* context */

/**
 * initializes the context
 */
void h2o_context_init(h2o_context_t *context, h2o_loop_t *loop, h2o_global_configuration_t *config);
/**
 * disposes of the resources allocated for the context
 */
void h2o_context_dispose(h2o_context_t *context);
/**
 * returns current timestamp
 * @param ctx the context
 * @param pool memory pool
 * @param ts buffer to store the timestamp
 */
void h2o_get_timestamp(h2o_context_t *ctx, h2o_mempool_t *pool, h2o_timestamp_t *ts);
<<<<<<< HEAD
=======

/**
 * accepts a SSL connection
 */
void h2o_accept_ssl(h2o_context_t *ctx, h2o_socket_t *sock, h2o_ssl_context_t *ssl_ctx);
>>>>>>> 1415846d

/* built-in generators */

/**
 * sends the given string as the response
 */
void h2o_send_inline(h2o_req_t *req, const char *body, size_t len);
/**
 * sends the given information as an error response to the client
 */
void h2o_send_error(h2o_req_t *req, int status, const char *reason, const char *body);
/**
 * sends given file as the response to the client
 */
int h2o_send_file(h2o_req_t *req, int status, const char *reason, const char *path, h2o_buf_t mime_type);

/* handlers */

/**
 * registers the file handler to the context
 */
void h2o_register_file_handler(h2o_host_configuration_t *host_config, const char *virtual_path, const char *real_path, const char *index_file);

/* output filters */

/**
 * requests the next filter (if any) to setup the ostream if necessary
 */
static void h2o_setup_next_ostream(h2o_filter_t *self, h2o_req_t *req, h2o_ostream_t **slot);
/**
 * registers the chunked encoding output filter (added by default)
 */
void h2o_register_chunked_filter(h2o_host_configuration_t *host_config);
/**
 * registers the reproxy filter
 */
void h2o_register_reproxy_filter(h2o_host_configuration_t *host_config);

/* mime mapper */

/**
 * initializes the mimemap
 */
void h2o_init_mimemap(h2o_mimemap_t *mimemap, const char *default_type);
/**
 * releases the resource allocated for the mimemap
 */
void h2o_dispose_mimemap(h2o_mimemap_t *mimemap);
/**
 * adds a mime-type mapping
 */
void h2o_define_mimetype(h2o_mimemap_t *mimemap, const char *ext, const char *type);
/**
 * returns the mime-type corresponding to given extension
 */
h2o_buf_t h2o_get_mimetype(h2o_mimemap_t *mimemap, const char *ext);

/* access log */

h2o_logger_t *h2o_register_access_logger(h2o_context_t *context, const char *path);

/* inline defs */

inline h2o_buf_t h2o_buf_init(const void *base, size_t len)
{
    /* intentionally declared to take a "const void*" since it may contain any type of data and since _some_ buffers are constant */
    h2o_buf_t buf;
    buf.base = (char*)base;
    buf.len = len;
    return buf;
}

inline void *h2o_malloc(size_t sz)
{
    void *p = malloc(sz);
    if (p == NULL)
        h2o_fatal("no memory");
    return p;
}

inline void *h2o_realloc(void *oldp, size_t sz)
{
    void *newp = realloc(oldp, sz);
    if (newp == NULL) {
        h2o_fatal("no memory");
        return oldp;
    }
    return newp;
}

inline void h2o_mempool_addref_shared(void *p)
{
    struct st_h2o_mempool_shared_entry_t *entry = H2O_STRUCT_FROM_MEMBER(struct st_h2o_mempool_shared_entry_t, bytes, p);
    assert(entry->refcnt != 0);
    ++entry->refcnt;
}

inline int h2o_mempool_release_shared(void *p)
{
    struct st_h2o_mempool_shared_entry_t *entry = H2O_STRUCT_FROM_MEMBER(struct st_h2o_mempool_shared_entry_t, bytes, p);
    if (--entry->refcnt == 0) {
        free(entry);
        return 1;
    }
    return 0;
}

inline int h2o_socket_is_writing(h2o_socket_t *sock)
{
    return sock->_cb.write != NULL;
}

inline int h2o_socket_is_reading(h2o_socket_t *sock)
{
    return sock->_cb.read != NULL;
}

inline int h2o_timeout_is_linked(h2o_timeout_entry_t *entry)
{
    return h2o_linklist_is_linked(&entry->_link);
}

inline int h2o_tolower(int ch)
{
    return 'A' <= ch && ch <= 'Z' ? ch + 0x20 : ch;
}

inline int h2o_memis(const void *_target, size_t target_len, const void *_test, size_t test_len)
{
    const char *target = _target, *test = _test;
    if (target_len != test_len)
        return 0;
    if (target_len == 0)
        return 1;
    if (target[0] != test[0])
        return 0;
    return memcmp(target + 1, test + 1, test_len - 1) == 0;
}

inline int h2o_lcstris(const char *target, size_t target_len, const char *test, size_t test_len)
{
    if (target_len != test_len)
        return 0;
    return h2o__lcstris_core(target, test, test_len);
}

inline void h2o_vector_reserve(h2o_mempool_t *pool, h2o_vector_t *vector, size_t element_size, size_t new_capacity)
{
    if (vector->capacity < new_capacity) {
        h2o_vector__expand(pool, vector, element_size, new_capacity);
    }
}

inline void h2o_linklist_init_anchor(h2o_linklist_t *anchor)
{
    anchor->next = anchor->prev = anchor;
}

inline int h2o_linklist_is_linked(h2o_linklist_t *node)
{
    return node->next != NULL;
}

inline int h2o_linklist_is_empty(h2o_linklist_t *anchor)
{
    return anchor->next == anchor;
}

inline void h2o_linklist_insert(h2o_linklist_t *pos, h2o_linklist_t *node)
{
    assert(! h2o_linklist_is_linked(node));

    node->prev = pos->prev;
    node->next = pos;
    node->prev->next = node;
    node->next->prev = node;
}

inline void h2o_linklist_unlink(h2o_linklist_t *node)
{
    node->next->prev = node->prev;
    node->prev->next = node->next;
    node->next = node->prev = NULL;
}

inline void h2o_proceed_response(h2o_req_t *req)
{
    if (req->_generator != NULL) {
        req->_generator->proceed(req->_generator, req);
    } else {
        req->_ostr_top->do_send(req->_ostr_top, req, NULL, 0, 1);
    }
}

inline void h2o_setup_next_ostream(h2o_filter_t *self, h2o_req_t *req, h2o_ostream_t **slot)
{
    if (self->_link.next != &req->host_config->filters) {
        h2o_filter_t *next_filter = H2O_STRUCT_FROM_MEMBER(h2o_filter_t, _link, self->_link.next);
        next_filter->on_setup_ostream(next_filter, req, slot);
    }
}

#ifdef __cplusplus
}
#endif

#endif<|MERGE_RESOLUTION|>--- conflicted
+++ resolved
@@ -850,31 +850,10 @@
  * @return buffer pointing to source, or buffer pointing to an allocated chunk with normalized representation of the given path
  */
 h2o_buf_t h2o_normalize_path(h2o_mempool_t *pool, const char *path, size_t len);
-<<<<<<< HEAD
 /**
  * accepts a SSL connection
  */
 void h2o_accept_ssl(h2o_context_t *ctx, h2o_socket_t *sock, h2o_ssl_context_t *ssl_ctx);
-/**
- * interprets the configuration value using sscanf, or prints an error upon failure
- * @param configurator configurator
- * @param config_file name of the configuration file
- * @param config_node configuration value
- * @param fmt scanf-style format string
- * @return 0 if successful, -1 if not
- */
-int h2o_config_scanf(h2o_configurator_t *configurator, const char *config_file, yoml_t *config_node, const char *fmt, ...) __attribute__((format (scanf, 4, 5)));
-/**
- * interprets the configuration value and returns the index of the matched string within the candidate strings, or prints an error upon failure
- * @param configurator configurator
- * @param config_file name of the configuration file
- * @param config_node configuration value
- * @param candidates a comma-separated list of strings (should not contain whitespaces)
- * @return index of the matched string within the given list, or -1 if none of them matched
- */
-ssize_t h2o_config_get_one_of(h2o_configurator_t *configurator, const char *config_file, yoml_t *config_node, const char *candidates);
-=======
->>>>>>> 1415846d
 
 int h2o__lcstris_core(const char *target, const char *test, size_t test_len);
 
@@ -1003,14 +982,6 @@
  * @param ts buffer to store the timestamp
  */
 void h2o_get_timestamp(h2o_context_t *ctx, h2o_mempool_t *pool, h2o_timestamp_t *ts);
-<<<<<<< HEAD
-=======
-
-/**
- * accepts a SSL connection
- */
-void h2o_accept_ssl(h2o_context_t *ctx, h2o_socket_t *sock, h2o_ssl_context_t *ssl_ctx);
->>>>>>> 1415846d
 
 /* built-in generators */
 
