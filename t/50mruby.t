--- conflicted
+++ resolved
@@ -201,20 +201,14 @@
     is md5_hex($body), md5_file("t/50mruby/index.html");
 };
 
-<<<<<<< HEAD
 subtest "exception" => sub {
     my $server = spawn_h2o(<< 'EOT');
 num-threads: 1
-=======
-subtest "post" => sub {
-    my $server = spawn_h2o(<< "EOT");
->>>>>>> 3be2a082
-hosts:
-  default:
-    paths:
-      /:
-        mruby.handler: |
-<<<<<<< HEAD
+hosts:
+  default:
+    paths:
+      /:
+        mruby.handler: |
           cnt = 0
           Proc.new do |env|
             cnt += 1
@@ -235,7 +229,16 @@
         ($headers, $body) = $fetch->();
         like $headers, qr{^HTTP/1\.1 500 }is;
     }
-=======
+};
+
+subtest "post" => sub {
+    my $server = spawn_h2o(<< "EOT");
+num-threads: 1
+hosts:
+  default:
+    paths:
+      /:
+        mruby.handler: |
           Proc.new do |env|
             body = []
             3.times do
@@ -253,6 +256,7 @@
 
 subtest "InputStream#read-after-close" => sub {
     my $server = spawn_h2o(<< "EOT");
+num-threads: 1
 hosts:
   default:
     paths:
@@ -274,7 +278,6 @@
     ($headers, $body) = run_prog("curl --silent --data 'hello' --dump-header /dev/stderr http://127.0.0.1:$server->{port}/");
     like $headers, qr{^HTTP/1\.1 200 OK\r\n}is;
     is $body, "";
->>>>>>> 3be2a082
 };
 
 done_testing();