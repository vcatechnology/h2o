--- conflicted
+++ resolved
@@ -387,70 +387,73 @@
     }
 }
 
-static void on_input_stream_free(mrb_state *mrb, const char *base, mrb_int len, void *_input_stream)
+static void on_rack_input_free(mrb_state *mrb, const char *base, mrb_int len, void *_input_stream)
 {
     /* reset ref to input_stream */
     mrb_value *input_stream = _input_stream;
     *input_stream = mrb_nil_value();
 }
 
-static mrb_value build_env(h2o_req_t *req, mrb_state *mrb, mrb_value constants, mrb_value *input_stream)
-{
+static mrb_value build_env(h2o_mruby_request_t *rreq)
+{
+    mrb_state *mrb = rreq->ctx->mrb;
     mrb_value env = mrb_hash_new_capa(mrb, 16);
     mrb_int arena = mrb_gc_arena_save(mrb);
 
     /* environment */
-    mrb_hash_set(mrb, env, mrb_ary_entry(constants, LIT_REQUEST_METHOD), mrb_str_new(mrb, req->method.base, req->method.len));
-    size_t confpath_len_wo_slash = req->pathconf->path.len - 1;
-    mrb_hash_set(mrb, env, mrb_ary_entry(constants, LIT_SCRIPT_NAME),
-                 mrb_str_new(mrb, req->pathconf->path.base, confpath_len_wo_slash));
-    mrb_hash_set(
-        mrb, env, mrb_ary_entry(constants, LIT_PATH_INFO),
-        mrb_str_new(mrb, req->path_normalized.base + confpath_len_wo_slash, req->path_normalized.len - confpath_len_wo_slash));
-    mrb_hash_set(mrb, env, mrb_ary_entry(constants, LIT_QUERY_STRING),
-                 req->query_at != SIZE_MAX
-                     ? mrb_str_new(mrb, req->path.base + req->query_at + 1, req->path.len - (req->query_at + 1))
-                     : mrb_str_new_lit(mrb, ""));
-    mrb_hash_set(mrb, env, mrb_ary_entry(constants, LIT_SERVER_NAME),
-                 mrb_str_new(mrb, req->hostconf->authority.host.base, req->hostconf->authority.host.len));
+    mrb_hash_set(mrb, env, mrb_ary_entry(rreq->ctx->constants, LIT_REQUEST_METHOD),
+                 mrb_str_new(mrb, rreq->req->method.base, rreq->req->method.len));
+    size_t confpath_len_wo_slash = rreq->req->pathconf->path.len - 1;
+    mrb_hash_set(mrb, env, mrb_ary_entry(rreq->ctx->constants, LIT_SCRIPT_NAME),
+                 mrb_str_new(mrb, rreq->req->pathconf->path.base, confpath_len_wo_slash));
+    mrb_hash_set(mrb, env, mrb_ary_entry(rreq->ctx->constants, LIT_PATH_INFO),
+                 mrb_str_new(mrb, rreq->req->path_normalized.base + confpath_len_wo_slash,
+                             rreq->req->path_normalized.len - confpath_len_wo_slash));
+    mrb_hash_set(mrb, env, mrb_ary_entry(rreq->ctx->constants, LIT_QUERY_STRING),
+                 rreq->req->query_at != SIZE_MAX ? mrb_str_new(mrb, rreq->req->path.base + rreq->req->query_at + 1,
+                                                               rreq->req->path.len - (rreq->req->query_at + 1))
+                                                 : mrb_str_new_lit(mrb, ""));
+    mrb_hash_set(mrb, env, mrb_ary_entry(rreq->ctx->constants, LIT_SERVER_NAME),
+                 mrb_str_new(mrb, rreq->req->hostconf->authority.host.base, rreq->req->hostconf->authority.host.len));
     {
         mrb_value h, p;
-        stringify_address(req->conn, req->conn->callbacks->get_sockname, mrb, &h, &p);
+        stringify_address(rreq->req->conn, rreq->req->conn->callbacks->get_sockname, mrb, &h, &p);
         if (!mrb_nil_p(h))
-            mrb_hash_set(mrb, env, mrb_ary_entry(constants, LIT_SERVER_ADDR), h);
+            mrb_hash_set(mrb, env, mrb_ary_entry(rreq->ctx->constants, LIT_SERVER_ADDR), h);
         if (!mrb_nil_p(p))
-            mrb_hash_set(mrb, env, mrb_ary_entry(constants, LIT_SERVER_PORT), p);
-    }
-    mrb_hash_set(mrb, env, mrb_ary_entry(constants, H2O_TOKEN_HOST - h2o__tokens),
-                 mrb_str_new(mrb, req->authority.base, req->authority.len));
-    if (req->entity.base != NULL) {
+            mrb_hash_set(mrb, env, mrb_ary_entry(rreq->ctx->constants, LIT_SERVER_PORT), p);
+    }
+    mrb_hash_set(mrb, env, mrb_ary_entry(rreq->ctx->constants, H2O_TOKEN_HOST - h2o__tokens),
+                 mrb_str_new(mrb, rreq->req->authority.base, rreq->req->authority.len));
+    if (rreq->req->entity.base != NULL) {
         char buf[32];
-        int l = sprintf(buf, "%zu", req->entity.len);
-        mrb_hash_set(mrb, env, mrb_ary_entry(constants, LIT_CONTENT_LENGTH), mrb_str_new(mrb, buf, l));
-        *input_stream = mrb_input_stream_value(mrb, NULL, 0);
-        mrb_input_stream_reset(mrb, *input_stream, req->entity.base, (mrb_int)req->entity.len, on_input_stream_free, input_stream);
-        mrb_hash_set(mrb, env, mrb_ary_entry(constants, LIT_RACK_INPUT), *input_stream);
+        int l = sprintf(buf, "%zu", rreq->req->entity.len);
+        mrb_hash_set(mrb, env, mrb_ary_entry(rreq->ctx->constants, LIT_CONTENT_LENGTH), mrb_str_new(mrb, buf, l));
+        rreq->rack_input = mrb_input_stream_value(mrb, NULL, 0);
+        mrb_input_stream_reset(mrb, rreq->rack_input, rreq->req->entity.base, (mrb_int)rreq->req->entity.len, on_rack_input_free,
+                               &rreq->rack_input);
+        mrb_hash_set(mrb, env, mrb_ary_entry(rreq->ctx->constants, LIT_RACK_INPUT), rreq->rack_input);
     }
     {
         mrb_value h, p;
-        stringify_address(req->conn, req->conn->callbacks->get_peername, mrb, &h, &p);
+        stringify_address(rreq->req->conn, rreq->req->conn->callbacks->get_peername, mrb, &h, &p);
         if (!mrb_nil_p(h))
-            mrb_hash_set(mrb, env, mrb_ary_entry(constants, LIT_REMOTE_ADDR), h);
+            mrb_hash_set(mrb, env, mrb_ary_entry(rreq->ctx->constants, LIT_REMOTE_ADDR), h);
         if (!mrb_nil_p(p))
-            mrb_hash_set(mrb, env, mrb_ary_entry(constants, LIT_REMOTE_PORT), p);
+            mrb_hash_set(mrb, env, mrb_ary_entry(rreq->ctx->constants, LIT_REMOTE_PORT), p);
     }
     mrb_gc_arena_restore(mrb, arena);
 
     /* headers */
     size_t i = 0;
-    for (i = 0; i != req->headers.size; ++i) {
-        const h2o_header_t *header = req->headers.entries + i;
+    for (i = 0; i != rreq->req->headers.size; ++i) {
+        const h2o_header_t *header = rreq->req->headers.entries + i;
         mrb_value n;
         if (h2o_iovec_is_token(header->name)) {
             const h2o_token_t *token = H2O_STRUCT_FROM_MEMBER(h2o_token_t, buf, header->name);
-            n = mrb_ary_entry(constants, (mrb_int)(token - h2o__tokens));
+            n = mrb_ary_entry(rreq->ctx->constants, (mrb_int)(token - h2o__tokens));
         } else {
-            h2o_iovec_t vec = convert_header_name_to_env(&req->pool, header->name->base, header->name->len);
+            h2o_iovec_t vec = convert_header_name_to_env(&rreq->req->pool, header->name->base, header->name->len);
             n = mrb_str_new(mrb, vec.base, vec.len);
         }
         mrb_hash_set(mrb, env, n, mrb_str_new(mrb, header->value.base, header->value.len));
@@ -459,17 +462,18 @@
 
     /* rack.* */
     /* TBD rack.version? */
-    mrb_hash_set(mrb, env, mrb_ary_entry(constants, LIT_RACK_URL_SCHEME),
-                 mrb_str_new(mrb, req->scheme->name.base, req->scheme->name.len));
+    mrb_hash_set(mrb, env, mrb_ary_entry(rreq->ctx->constants, LIT_RACK_URL_SCHEME),
+                 mrb_str_new(mrb, rreq->req->scheme->name.base, rreq->req->scheme->name.len));
     /* we are using shared-none architecture, and therefore declare ourselves as multiprocess */
-    mrb_hash_set(mrb, env, mrb_ary_entry(constants, LIT_RACK_MULTITHREAD), mrb_false_value());
-    mrb_hash_set(mrb, env, mrb_ary_entry(constants, LIT_RACK_MULTIPROCESS), mrb_true_value());
-    mrb_hash_set(mrb, env, mrb_ary_entry(constants, LIT_RACK_RUN_ONCE), mrb_false_value());
-    mrb_hash_set(mrb, env, mrb_ary_entry(constants, LIT_RACK_HIJACK_), mrb_false_value());
-    mrb_hash_set(mrb, env, mrb_ary_entry(constants, LIT_RACK_ERRORS), mrb_gv_get(mrb, mrb_intern_lit(mrb, "$stderr")));
+    mrb_hash_set(mrb, env, mrb_ary_entry(rreq->ctx->constants, LIT_RACK_MULTITHREAD), mrb_false_value());
+    mrb_hash_set(mrb, env, mrb_ary_entry(rreq->ctx->constants, LIT_RACK_MULTIPROCESS), mrb_true_value());
+    mrb_hash_set(mrb, env, mrb_ary_entry(rreq->ctx->constants, LIT_RACK_RUN_ONCE), mrb_false_value());
+    mrb_hash_set(mrb, env, mrb_ary_entry(rreq->ctx->constants, LIT_RACK_HIJACK_), mrb_false_value());
+    mrb_hash_set(mrb, env, mrb_ary_entry(rreq->ctx->constants, LIT_RACK_ERRORS), mrb_gv_get(mrb, mrb_intern_lit(mrb, "$stderr")));
 
     /* server name */
-    mrb_hash_set(mrb, env, mrb_ary_entry(constants, LIT_SERVER_SOFTWARE), mrb_ary_entry(constants, LIT_SERVER_SOFTWARE_VALUE));
+    mrb_hash_set(mrb, env, mrb_ary_entry(rreq->ctx->constants, LIT_SERVER_SOFTWARE),
+                 mrb_ary_entry(rreq->ctx->constants, LIT_SERVER_SOFTWARE_VALUE));
 
     return env;
 }
@@ -549,65 +553,58 @@
 {
     h2o_mruby_handler_t *handler = (void *)_handler;
     h2o_mruby_context_t *handler_ctx = h2o_context_get_handler_context(req->conn->ctx, &handler->super);
-
+    ;
     mrb_int arena = mrb_gc_arena_save(handler_ctx->mrb);
-<<<<<<< HEAD
-
-    mrb_value env = build_env(req, handler_ctx->mrb, handler_ctx->constants);
+
+    h2o_mruby_request_t *rreq = h2o_mem_alloc_pool(&req->pool, sizeof(*rreq));
+    rreq->req = req;
+    rreq->ctx = h2o_context_get_handler_context(req->conn->ctx, &handler->super);
+    rreq->rack_input = mrb_nil_value();
+    rreq->receiver = rreq->ctx->proc;
+    mrb_value env = build_env(rreq);
+
     int is_delegate = 0;
-    h2o_mruby_run_fiber(req, handler_ctx, handler_ctx->proc, env, arena, &is_delegate);
+    h2o_mruby_run_fiber(rreq, env, arena, &is_delegate);
 
     if (is_delegate)
         return -1;
     return 0;
 }
 
-void h2o_mruby_run_fiber(h2o_req_t *req, h2o_mruby_context_t *handler_ctx, mrb_value receiver, mrb_value input, mrb_int gc_arena,
-                         int *is_delegate)
-{
+void h2o_mruby_run_fiber(h2o_mruby_request_t *rreq, mrb_value input, mrb_int gc_arena, int *is_delegate)
+{
+    mrb_state *mrb = rreq->ctx->mrb;
     mrb_value output;
-=======
-    mrb_value input_stream = mrb_nil_value();
->>>>>>> 3be2a082
     h2o_iovec_t content;
     int status;
 
-<<<<<<< HEAD
     while (1) {
         /* send input to fiber */
-        output = mrb_funcall_argv(handler_ctx->mrb, receiver, handler_ctx->symbols.sym_call, 1, &input);
-        if (!mrb_obj_eq(handler_ctx->mrb, handler_ctx->proc, receiver))
-            mrb_gc_unregister(handler_ctx->mrb, receiver);
-        if (handler_ctx->mrb->exc != NULL)
+        output = mrb_funcall_argv(mrb, rreq->receiver, rreq->ctx->symbols.sym_call, 1, &input);
+        if (!mrb_obj_eq(mrb, rreq->ctx->proc, rreq->receiver))
+            mrb_gc_unregister(mrb, rreq->receiver);
+        if (mrb->exc != NULL)
             goto GotException;
         if (!mrb_array_p(output)) {
-            h2o_req_log_error(req, H2O_MRUBY_MODULE_NAME, "handler did not return an array");
-=======
-    {
-        /* call rack handler */
-        mrb_value env = build_env(req, handler_ctx->mrb, handler_ctx->constants, &input_stream);
-        mrb_value resp = mrb_funcall_argv(handler_ctx->mrb, handler_ctx->proc, handler_ctx->symbols.sym_call, 1, &env);
-        if (handler_ctx->mrb->exc != NULL) {
-            report_exception(req, handler_ctx->mrb);
->>>>>>> 3be2a082
+            h2o_req_log_error(rreq->req, H2O_MRUBY_MODULE_NAME, "handler did not return an array");
             goto SendInternalError;
         }
         /* fetch status */
-        mrb_value v = mrb_to_int(handler_ctx->mrb, mrb_ary_entry(output, 0));
-        if (handler_ctx->mrb->exc != NULL)
+        mrb_value v = mrb_to_int(mrb, mrb_ary_entry(output, 0));
+        if (mrb->exc != NULL)
             goto GotException;
         status = mrb_fixnum(v);
         /* take special actions depending on the status code */
         switch (status) {
         case H2O_MRUBY_CALLBACK_ID_EXCEPTION_RAISED:
             assert(mrb_array_p(output));
-            handler_ctx->mrb->exc = mrb_obj_ptr(mrb_ary_entry(output, 1));
+            mrb->exc = mrb_obj_ptr(mrb_ary_entry(output, 1));
             goto GotException;
         case H2O_MRUBY_CALLBACK_ID_HTTP_REQUEST:
-            receiver = mrb_ary_entry(output, 1);
-            if (!mrb_obj_eq(handler_ctx->mrb, handler_ctx->proc, receiver))
-                mrb_gc_register(handler_ctx->mrb, receiver);
-            input = h2o_mruby_http_request_callback(req, handler_ctx, receiver, mrb_ary_entry(output, 2));
+            rreq->receiver = mrb_ary_entry(output, 1);
+            if (!mrb_obj_eq(mrb, rreq->ctx->proc, rreq->receiver))
+                mrb_gc_register(mrb, rreq->receiver);
+            input = h2o_mruby_http_request_callback(rreq, mrb_ary_entry(output, 2));
             if (mrb_nil_p(input))
                 goto Async;
             goto Next;
@@ -615,50 +612,46 @@
         /* if no special actions were necessary, then the output is a rack response */
         break;
     Next:
-        mrb_gc_arena_restore(handler_ctx->mrb, gc_arena);
-        mrb_gc_protect(handler_ctx->mrb, input);
-    }
-
-<<<<<<< HEAD
+        mrb_gc_arena_restore(mrb, gc_arena);
+        mrb_gc_protect(mrb, input);
+    }
+
     if (!(100 <= status && status <= 999)) {
-        h2o_req_log_error(req, H2O_MRUBY_MODULE_NAME, "status returned by handler is out of range:%d\n", status);
+        h2o_req_log_error(rreq->req, H2O_MRUBY_MODULE_NAME, "status returned by handler is out of range:%d\n", status);
         goto SendInternalError;
     }
-    req->res.status = status;
-
-    if (parse_rack_response(req, handler_ctx, output, &content) != 0)
+    rreq->req->res.status = status;
+
+    if (parse_rack_response(rreq->req, rreq->ctx, output, &content) != 0)
         goto SendInternalError;
 
     /* end of ruby-related operation, restore GC state */
-    mrb_gc_arena_restore(handler_ctx->mrb, gc_arena);
-=======
-    if (!mrb_nil_p(input_stream))
-        mrb_input_stream_reset(handler_ctx->mrb, input_stream, NULL, 0, NULL, NULL);
-    mrb_gc_arena_restore(handler_ctx->mrb, arena);
->>>>>>> 3be2a082
+    if (!mrb_nil_p(rreq->rack_input))
+        mrb_input_stream_reset(mrb, rreq->rack_input, NULL, 0, NULL, NULL);
+    mrb_gc_arena_restore(mrb, gc_arena);
 
     /* fall through or send the response */
-    if (req->res.status == STATUS_FALLTHRU) {
+    if (rreq->req->res.status == STATUS_FALLTHRU) {
         if (is_delegate != NULL) {
             *is_delegate = 1;
             return;
         }
-        h2o_req_log_error(req, H2O_MRUBY_MODULE_NAME, "cannot (yet) handle async 399 response");
+        h2o_req_log_error(rreq->req, H2O_MRUBY_MODULE_NAME, "cannot (yet) handle async 399 response");
         goto SendInternalError;
     }
 
-    h2o_send_inline(req, content.base, content.len);
+    h2o_send_inline(rreq->req, content.base, content.len);
     return;
 
 GotException:
-    report_exception(req, handler_ctx->mrb);
+    report_exception(rreq->req, mrb);
 SendInternalError:
-    mrb_gc_arena_restore(handler_ctx->mrb, gc_arena);
-    h2o_send_error(req, 500, "Internal Server Error", "Internal Server Error", 0);
+    mrb_gc_arena_restore(mrb, gc_arena);
+    h2o_send_error(rreq->req, 500, "Internal Server Error", "Internal Server Error", 0);
     return;
 
 Async:
-    mrb_gc_arena_restore(handler_ctx->mrb, gc_arena);
+    mrb_gc_arena_restore(mrb, gc_arena);
     return;
 }
 
