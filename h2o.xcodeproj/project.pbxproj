--- conflicted
+++ resolved
@@ -70,13 +70,10 @@
 		10D0905719F102DA0043D458 /* http1client.h in Headers */ = {isa = PBXBuildFile; fileRef = 10D0905619F102DA0043D458 /* http1client.h */; };
 		10D0905919F22FA10043D458 /* string_.h in Headers */ = {isa = PBXBuildFile; fileRef = 10D0905819F22FA10043D458 /* string_.h */; };
 		10D0905B19F230280043D458 /* string.c in Sources */ = {isa = PBXBuildFile; fileRef = 10D0905A19F230280043D458 /* string.c */; };
-<<<<<<< HEAD
 		10D0906219F38B2E0043D458 /* libh2o.a in Frameworks */ = {isa = PBXBuildFile; fileRef = 1079231519A320A700C52AD6 /* libh2o.a */; };
 		10D0906B19F38B850043D458 /* http1client.c in Sources */ = {isa = PBXBuildFile; fileRef = 10D0906A19F38B850043D458 /* http1client.c */; };
 		10D0906C19F395FC0043D458 /* socket-client.c in Sources */ = {isa = PBXBuildFile; fileRef = 10D0905219F0CB130043D458 /* socket-client.c */; };
-=======
 		10D0907019F494CC0043D458 /* test.c in Sources */ = {isa = PBXBuildFile; fileRef = 10D0906E19F494CC0043D458 /* test.c */; };
->>>>>>> 9600a48b
 		10F417CC19C1907B00B6E31A /* libh2o.a in Frameworks */ = {isa = PBXBuildFile; fileRef = 1079231519A320A700C52AD6 /* libh2o.a */; };
 		10F417D619C190F800B6E31A /* main.c in Sources */ = {isa = PBXBuildFile; fileRef = 10F417D519C190F800B6E31A /* main.c */; settings = {COMPILER_FLAGS = "-Wno-deprecated-declarations"; }; };
 		10F417FF19C2D2F800B6E31A /* picotest.c in Sources */ = {isa = PBXBuildFile; fileRef = 10F417FD19C2D2F800B6E31A /* picotest.c */; };
@@ -228,13 +225,10 @@
 		10D0905619F102DA0043D458 /* http1client.h */ = {isa = PBXFileReference; fileEncoding = 4; lastKnownFileType = sourcecode.c.h; path = http1client.h; sourceTree = "<group>"; };
 		10D0905819F22FA10043D458 /* string_.h */ = {isa = PBXFileReference; fileEncoding = 4; lastKnownFileType = sourcecode.c.h; path = string_.h; sourceTree = "<group>"; };
 		10D0905A19F230280043D458 /* string.c */ = {isa = PBXFileReference; fileEncoding = 4; lastKnownFileType = sourcecode.c.c; path = string.c; sourceTree = "<group>"; };
-<<<<<<< HEAD
 		10D0906919F38B2E0043D458 /* examples-socket-client copy */ = {isa = PBXFileReference; explicitFileType = "compiled.mach-o.executable"; includeInIndex = 0; path = "examples-socket-client copy"; sourceTree = BUILT_PRODUCTS_DIR; };
 		10D0906A19F38B850043D458 /* http1client.c */ = {isa = PBXFileReference; fileEncoding = 4; lastKnownFileType = sourcecode.c.c; path = http1client.c; sourceTree = "<group>"; };
-=======
 		10D0906E19F494CC0043D458 /* test.c */ = {isa = PBXFileReference; fileEncoding = 4; lastKnownFileType = sourcecode.c.c; path = test.c; sourceTree = "<group>"; };
 		10D0906F19F494CC0043D458 /* test.h */ = {isa = PBXFileReference; fileEncoding = 4; lastKnownFileType = sourcecode.c.h; path = test.h; sourceTree = "<group>"; };
->>>>>>> 9600a48b
 		10F417D319C1907B00B6E31A /* h2o */ = {isa = PBXFileReference; explicitFileType = "compiled.mach-o.executable"; includeInIndex = 0; path = h2o; sourceTree = BUILT_PRODUCTS_DIR; };
 		10F417D519C190F800B6E31A /* main.c */ = {isa = PBXFileReference; fileEncoding = 4; lastKnownFileType = sourcecode.c.c; path = main.c; sourceTree = "<group>"; };
 		10F417FD19C2D2F800B6E31A /* picotest.c */ = {isa = PBXFileReference; fileEncoding = 4; lastKnownFileType = sourcecode.c.c; path = picotest.c; sourceTree = "<group>"; };
