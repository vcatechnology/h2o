--- conflicted
+++ resolved
@@ -267,12 +267,9 @@
 		101B670B19ADD3380084A351 /* access_log.c */ = {isa = PBXFileReference; fileEncoding = 4; lastKnownFileType = sourcecode.c.c; path = access_log.c; sourceTree = "<group>"; };
 		1039A20A1BB89531005D3B8F /* mruby_directives.mt */ = {isa = PBXFileReference; lastKnownFileType = text; path = mruby_directives.mt; sourceTree = "<group>"; };
 		103BAB351B130666000694F4 /* socket.c */ = {isa = PBXFileReference; fileEncoding = 4; lastKnownFileType = sourcecode.c.c; path = socket.c; sourceTree = "<group>"; };
-<<<<<<< HEAD
 		1044812D1BFD0FBE0007863F /* filecache.h */ = {isa = PBXFileReference; fileEncoding = 4; lastKnownFileType = sourcecode.c.h; path = filecache.h; sourceTree = "<group>"; };
 		1044812F1BFD10450007863F /* filecache.c */ = {isa = PBXFileReference; fileEncoding = 4; lastKnownFileType = sourcecode.c.c; path = filecache.c; sourceTree = "<group>"; };
-=======
 		104481271BFC05FC0007863F /* 80issues595.t */ = {isa = PBXFileReference; lastKnownFileType = text; path = 80issues595.t; sourceTree = "<group>"; xcLanguageSpecificationIdentifier = xcode.lang.perl; };
->>>>>>> 32aae5a9
 		104960151B9D3F9100FF136D /* dump-github-repository.pl */ = {isa = PBXFileReference; lastKnownFileType = text.script.perl; path = "dump-github-repository.pl"; sourceTree = "<group>"; };
 		104B9A221A47BBA1009EEE64 /* 40unix-socket.t */ = {isa = PBXFileReference; lastKnownFileType = text.script.sh; path = "40unix-socket.t"; sourceTree = "<group>"; xcLanguageSpecificationIdentifier = xcode.lang.perl; };
 		104B9A231A4A4FAF009EEE64 /* serverutil.h */ = {isa = PBXFileReference; lastKnownFileType = sourcecode.c.h; path = serverutil.h; sourceTree = "<group>"; };
